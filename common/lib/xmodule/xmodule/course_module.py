from cStringIO import StringIO
from math import exp
from lxml import etree
from path import path  # NOTE (THK): Only used for detecting presence of syllabus
import requests
import time
from datetime import datetime

import dateutil.parser

from xmodule.modulestore import Location
from xmodule.seq_module import SequenceDescriptor, SequenceModule
from xmodule.timeparse import parse_time
from xmodule.util.decorators import lazyproperty
from xmodule.graders import grader_from_conf
from xmodule.util.date_utils import time_to_datetime
import json

from xblock.core import Scope, List, String, Object, Boolean
from .fields import Date
import logging
from xmodule.fields import DateTime


log = logging.getLogger(__name__)


class StringOrDate(Date):
    def from_json(self, value):
        """
        Parse an optional metadata key containing a time or a string:
        if present, assume it's a string if it doesn't parse.
        """
        try:
            result = super(StringOrDate, self).from_json(value)
        except ValueError:
            return value
        if result is None:
            return value
        else:
            return result

    def to_json(self, value):
        """
        Convert a time struct or string to a string.
        """
        try:
            result = super(StringOrDate, self).to_json(value)
        except:
            return value
        if result is None:
            return value
        else:
            return result


edx_xml_parser = etree.XMLParser(dtd_validation=False, load_dtd=False,
                                 remove_comments=True, remove_blank_text=True)

_cached_toc = {}


class Textbook(object):
    def __init__(self, title, book_url):
        self.title = title
        self.book_url = book_url
        self.start_page = int(self.table_of_contents[0].attrib['page'])

        # The last page should be the last element in the table of contents,
        # but it may be nested. So recurse all the way down the last element
        last_el = self.table_of_contents[-1]
        while last_el.getchildren():
            last_el = last_el[-1]

        self.end_page = int(last_el.attrib['page'])

    @lazyproperty
    def table_of_contents(self):
        """
        Accesses the textbook's table of contents (default name "toc.xml") at the URL self.book_url

        Returns XML tree representation of the table of contents
        """
        toc_url = self.book_url + 'toc.xml'

        # cdodge: I've added this caching of TOC because in Mongo-backed instances (but not Filesystem stores)
        # course modules have a very short lifespan and are constantly being created and torn down.
        # Since this module in the __init__() method does a synchronous call to AWS to get the TOC
        # this is causing a big performance problem. So let's be a bit smarter about this and cache
        # each fetch and store in-mem for 10 minutes.
        # NOTE: I have to get this onto sandbox ASAP as we're having runtime failures. I'd like to swing back and
        # rewrite to use the traditional Django in-memory cache.
        try:
            # see if we already fetched this
            if toc_url in _cached_toc:
                (table_of_contents, timestamp) = _cached_toc[toc_url]
                age = datetime.now() - timestamp
                # expire every 10 minutes
                if age.seconds < 600:
                    return table_of_contents
        except Exception as err:
            pass

        # Get the table of contents from S3
        log.info("Retrieving textbook table of contents from %s" % toc_url)
        try:
            r = requests.get(toc_url)
        except Exception as err:
            msg = 'Error %s: Unable to retrieve textbook table of contents at %s' % (err, toc_url)
            log.error(msg)
            raise Exception(msg)

        # TOC is XML. Parse it
        try:
            table_of_contents = etree.fromstring(r.text)
        except Exception as err:
            msg = 'Error %s: Unable to parse XML for textbook table of contents at %s' % (err, toc_url)
            log.error(msg)
            raise Exception(msg)

        return table_of_contents


class TextbookList(List):
    def from_json(self, values):
        textbooks = []
        for title, book_url in values:
            try:
                textbooks.append(Textbook(title, book_url))
            except:
                # If we can't get to S3 (e.g. on a train with no internet), don't break
                # the rest of the courseware.
                log.exception("Couldn't load textbook ({0}, {1})".format(title, book_url))
                continue

        return textbooks

    def to_json(self, values):
        json_data = []
        for val in values:
            if isinstance(val, Textbook):
                json_data.append((val.title, val.book_url))
            elif isinstance(val, tuple):
                json_data.append(val)
            else:
                continue
        return json_data


class CourseFields(object):
    textbooks = TextbookList(help="List of pairs of (title, url) for textbooks used in this course",
        default=[], scope=Scope.content)
    wiki_slug = String(help="Slug that points to the wiki for this course", scope=Scope.content)
    enrollment_start = Date(help="Date that enrollment for this class is opened", scope=Scope.settings)
    enrollment_end = Date(help="Date that enrollment for this class is closed", scope=Scope.settings)
    start = DateTime(help="Start time when this module is visible",
        default=datetime.utcnow(),
        scope=Scope.settings)
    end = Date(help="Date that this class ends", scope=Scope.settings)
    advertised_start = String(help="Date that this course is advertised to start", scope=Scope.settings)
    grading_policy = Object(help="Grading policy definition for this class",
        default={"GRADER": [
                {
                    "type": "Homework",
                    "min_count": 12,
                    "drop_count": 2,
                    "short_label": "HW",
                    "weight": 0.15
                },
                {
                    "type": "Lab",
                    "min_count": 12,
                    "drop_count": 2,
                    "weight": 0.15
                },
                {
                    "type": "Midterm Exam",
                    "short_label": "Midterm",
                    "min_count": 1,
                    "drop_count": 0,
                    "weight": 0.3
                },
                {
                    "type": "Final Exam",
                    "short_label": "Final",
                    "min_count": 1,
                    "drop_count": 0,
                    "weight": 0.4
                }
            ],
            "GRADE_CUTOFFS": {
                "Pass": 0.5
            }},
            scope=Scope.content)
    show_calculator = Boolean(help="Whether to show the calculator in this course", default=False, scope=Scope.settings)
    display_name = String(help="Display name for this module", scope=Scope.settings)
    tabs = List(help="List of tabs to enable in this course", scope=Scope.settings)
    end_of_course_survey_url = String(help="Url for the end-of-course survey", scope=Scope.settings)
    discussion_blackouts = List(help="List of pairs of start/end dates for discussion blackouts", scope=Scope.settings)
    discussion_topics = Object(
        help="Map of topics names to ids",
<<<<<<< HEAD
        scope=Scope.settings,
        # TODO computed_default=lambda c: {'General': {'id': c.location.html_id()}},
=======
        scope=Scope.settings
>>>>>>> f0bd73b2
        )
    testcenter_info = Object(help="Dictionary of Test Center info", scope=Scope.settings)
    announcement = Date(help="Date this course is announced", scope=Scope.settings)
    cohort_config = Object(help="Dictionary defining cohort configuration", scope=Scope.settings)
    is_new = Boolean(help="Whether this course should be flagged as new", scope=Scope.settings)
    no_grade = Boolean(help="True if this course isn't graded", default=False, scope=Scope.settings)
    disable_progress_graph = Boolean(help="True if this course shouldn't display the progress graph", default=False, scope=Scope.settings)
    pdf_textbooks = List(help="List of dictionaries containing pdf_textbook configuration", scope=Scope.settings)
    html_textbooks = List(help="List of dictionaries containing html_textbook configuration", scope=Scope.settings)
    remote_gradebook = Object(scope=Scope.settings)
    allow_anonymous = Boolean(scope=Scope.settings, default=True)
    allow_anonymous_to_peers = Boolean(scope=Scope.settings, default=False)
    advanced_modules = List(help="Beta modules used in your course", scope=Scope.settings)
    has_children = True
    checklists = List(scope=Scope.settings,
        default=[
            {"short_description" : "Getting Started With Studio",
             "items" : [{"short_description": "Add Course Team Members",
                         "long_description": "Grant your collaborators permission to edit your course so you can work together.",
                         "is_checked": False,
                         "action_url": "ManageUsers",
                         "action_text": "Edit Course Team",
                         "action_external": False},
                        {"short_description": "Set Important Dates for Your Course",
                         "long_description": "Establish your course's student enrollment and launch dates on the Schedule and Details page.",
                         "is_checked": False,
                         "action_url": "SettingsDetails",
                         "action_text": "Edit Course Details &amp; Schedule",
                         "action_external": False},
                         {"short_description": "Draft Your Course's Grading Policy",
                         "long_description": "Set up your assignment types and grading policy even if you haven't created all your assignments.",
                         "is_checked": False,
                         "action_url": "SettingsGrading",
                         "action_text": "Edit Grading Settings",
                         "action_external": False},
                         {"short_description": "Explore the Other Studio Checklists",
                         "long_description": "Discover other available course authoring tools, and find help when you need it.",
                         "is_checked": False,
                         "action_url": "",
                         "action_text": "",
                         "action_external": False}]
            },
            {"short_description" : "Draft a Rough Course Outline",
             "items" : [{"short_description": "Create Your First Section and Subsection",
                          "long_description": "Use your course outline to build your first Section and Subsection.",
                          "is_checked": False,
                          "action_url": "CourseOutline",
                          "action_text": "Edit Course Outline",
                          "action_external": False},
                         {"short_description": "Set Section Release Dates",
                          "long_description": "Specify the release dates for each Section in your course. Sections become visible to students on their release dates.",
                          "is_checked": False,
                          "action_url": "CourseOutline",
                          "action_text": "Edit Course Outline",
                          "action_external": False},
                          {"short_description": "Designate a Subsection as Graded",
                          "long_description": "Set a Subsection to be graded as a specific assignment type. Assignments within graded Subsections count toward a student's final grade.",
                          "is_checked": False,
                          "action_url": "CourseOutline",
                          "action_text": "Edit Course Outline",
                          "action_external": False},
                          {"short_description": "Reordering Course Content",
                          "long_description": "Use drag and drop to reorder the content in your course.",
                          "is_checked": False,
                          "action_url": "CourseOutline",
                          "action_text": "Edit Course Outline",
                          "action_external": False},
                          {"short_description": "Renaming Sections",
                          "long_description": "Rename Sections by clicking the Section name from the Course Outline.",
                          "is_checked": False,
                          "action_url": "CourseOutline",
                          "action_text": "Edit Course Outline",
                          "action_external": False},
                          {"short_description": "Deleting Course Content",
                          "long_description": "Delete Sections, Subsections, or Units you don't need anymore. Be careful, as there is no Undo function.",
                          "is_checked": False,
                          "action_url": "CourseOutline",
                          "action_text": "Edit Course Outline",
                          "action_external": False},
                          {"short_description": "Add an Instructor-Only Section to Your Outline",
                          "long_description": "Some course authors find using a section for unsorted, in-progress work useful. To do this, create a section and set the release date to the distant future.",
                          "is_checked": False,
                          "action_url": "CourseOutline",
                          "action_text": "Edit Course Outline",
                          "action_external": False}]
            },
            {"short_description" : "Explore edX's Support Tools",
             "items" : [{"short_description": "Explore the Studio Help Forum",
                          "long_description": "Access the Studio Help forum from the menu that appears when you click your user name in the top right corner of Studio.",
                          "is_checked": False,
                          "action_url": "http://help.edge.edx.org/",
                          "action_text": "Visit Studio Help",
                          "action_external": True},
                         {"short_description": "Enroll in edX 101",
                          "long_description": "Register for edX 101, edX's primer for course creation.",
                          "is_checked": False,
                          "action_url": "https://edge.edx.org/courses/edX/edX101/How_to_Create_an_edX_Course/about",
                          "action_text": "Register for edX 101",
                          "action_external": True},
                          {"short_description": "Download the Studio Documentation",
                          "long_description": "Download the searchable Studio reference documentation in PDF form.",
                          "is_checked": False,
                          "action_url": "http://files.edx.org/Getting_Started_with_Studio.pdf",
                          "action_text": "Download Documentation",
                          "action_external": True}]
            },
            {"short_description" : "Draft Your Course About Page",
             "items" : [{"short_description": "Draft a Course Description",
                          "long_description": "Courses on edX have an About page that includes a course video, description, and more. Draft the text students will read before deciding to enroll in your course.",
                          "is_checked": False,
                          "action_url": "SettingsDetails",
                          "action_text": "Edit Course Schedule &amp; Details",
                          "action_external": False},
                         {"short_description": "Add Staff Bios",
                          "long_description": "Showing prospective students who their instructor will be is helpful. Include staff bios on the course About page.",
                          "is_checked": False,
                          "action_url": "SettingsDetails",
                          "action_text": "Edit Course Schedule &amp; Details",
                          "action_external": False},
                          {"short_description": "Add Course FAQs",
                          "long_description": "Include a short list of frequently asked questions about your course.",
                          "is_checked": False,
                          "action_url": "SettingsDetails",
                          "action_text": "Edit Course Schedule &amp; Details",
                          "action_external": False},
                          {"short_description": "Add Course Prerequisites",
                          "long_description": "Let students know what knowledge and/or skills they should have before they enroll in your course.",
                          "is_checked": False,
                          "action_url": "SettingsDetails",
                          "action_text": "Edit Course Schedule &amp; Details",
                          "action_external": False}]
            }
        ])
    info_sidebar_name = String(scope=Scope.settings, default='Course Handouts')
    show_timezone = Boolean(help="True if timezones should be shown on dates in the courseware", scope=Scope.settings, default=True)

    # An extra property is used rather than the wiki_slug/number because
    # there are courses that change the number for different runs. This allows
    # courses to share the same css_class across runs even if they have
    # different numbers.
    #
    # TODO get rid of this as soon as possible or potentially build in a robust
    # way to add in course-specific styling. There needs to be a discussion
    # about the right way to do this, but arjun will address this ASAP. Also
    # note that the courseware template needs to change when this is removed.
    css_class = String(help="DO NOT USE THIS", scope=Scope.settings)

    # TODO: This is a quick kludge to allow CS50 (and other courses) to
    # specify their own discussion forums as external links by specifying a
    # "discussion_link" in their policy JSON file. This should later get
    # folded in with Syllabus, Course Info, and additional Custom tabs in a
    # more sensible framework later.
    discussion_link = String(help="DO NOT USE THIS", scope=Scope.settings)

    # TODO: same as above, intended to let internal CS50 hide the progress tab
    # until we get grade integration set up.
    # Explicit comparison to True because we always want to return a bool.
    hide_progress_tab = Boolean(help="DO NOT USE THIS", scope=Scope.settings)


class CourseDescriptor(CourseFields, SequenceDescriptor):
    module_class = SequenceModule

    def __init__(self, *args, **kwargs):
        '''
        Expects args of system, category, location, and model_data
        '''
        # TODO a lot of this is overkill for just retrieving the course. e.g.,
        # to just show a dashboard of courses. Can we move it?
        super(CourseDescriptor, self).__init__(*args, **kwargs)

#        if self.wiki_slug is None:
#            # FIXME won't work
#            self.wiki_slug = self.location.course

        msg = None

        # NOTE: relies on the modulestore to call set_grading_policy() right after
        # init.  (Modulestore is in charge of figuring out where to load the policy from)

        # NOTE (THK): This is a last-minute addition for Fall 2012 launch to dynamically
        #   disable the syllabus content for courses that do not provide a syllabus
        if self.system.resources_fs is None:
            self.syllabus_present = False
        else:
            self.syllabus_present = self.system.resources_fs.exists(path('syllabus'))
        self._grading_policy = {}

        self.set_grading_policy(self.grading_policy)
        if self.discussion_topics == {}:
            self.discussion_topics = {'General': {'id': self.location.html_id()}}

        self.test_center_exams = []
        test_center_info = self.testcenter_info
        if test_center_info is not None:
            for exam_name in test_center_info:
                try:
                    exam_info = test_center_info[exam_name]
                    self.test_center_exams.append(self.TestCenterExam(self.id, exam_name, exam_info))
                except Exception as err:
                    # If we can't parse the test center exam info, don't break
                    # the rest of the courseware.
                    msg = 'Error %s: Unable to load test-center exam info for exam "%s" of course "%s"' % (err, exam_name, self.id)
                    log.error(msg)
                    continue

        if self.tabs is None:
            # When calling the various _tab methods, can omit the 'type':'blah' from the
            # first arg, since that's only used for dispatch
            tabs = []
            tabs.append({'type': 'courseware'})
            tabs.append({'type': 'course_info', 'name': 'Course Info'})

            if self.syllabus_present:
                tabs.append({'type': 'syllabus'})

            tabs.append({'type': 'textbooks'})

            # # If they have a discussion link specified, use that even if we feature
            # # flag discussions off. Disabling that is mostly a server safety feature
            # # at this point, and we don't need to worry about external sites.
            if self.discussion_link:
                tabs.append({'type': 'external_discussion', 'link': self.discussion_link})
            else:
                tabs.append({'type': 'discussion', 'name': 'Discussion'})

            tabs.append({'type': 'wiki', 'name': 'Wiki'})

            if not self.hide_progress_tab:
                tabs.append({'type': 'progress', 'name': 'Progress'})

            self.tabs = tabs

    def set_grading_policy(self, course_policy):
        """
        The JSON object can have the keys GRADER and GRADE_CUTOFFS. If either is
        missing, it reverts to the default.
        """
        if course_policy is None:
            course_policy = {}

        # Load the global settings as a dictionary
        grading_policy = self.grading_policy

        # Override any global settings with the course settings
        grading_policy.update(course_policy)

        # Here is where we should parse any configurations, so that we can fail early
        # Use setters so that side effecting to .definitions works
        self.raw_grader = grading_policy['GRADER']  # used for cms access
        self.grade_cutoffs = grading_policy['GRADE_CUTOFFS']

    @classmethod
    def read_grading_policy(cls, paths, system):
        """Load a grading policy from the specified paths, in order, if it exists."""
        # Default to a blank policy dict
        policy_str = '{}'

        for policy_path in paths:
            if not system.resources_fs.exists(policy_path):
                continue
            log.debug("Loading grading policy from {0}".format(policy_path))
            try:
                with system.resources_fs.open(policy_path) as grading_policy_file:
                    policy_str = grading_policy_file.read()
                    # if we successfully read the file, stop looking at backups
                    break
            except (IOError):
                msg = "Unable to load course settings file from '{0}'".format(policy_path)
                log.warning(msg)

        return policy_str

    @classmethod
    def from_xml(cls, xml_data, system, org=None, course=None):
        instance = super(CourseDescriptor, cls).from_xml(xml_data, system, org, course)

        # bleh, have to parse the XML here to just pull out the url_name attribute
        # I don't think it's stored anywhere in the instance.
        course_file = StringIO(xml_data.encode('ascii', 'ignore'))
        xml_obj = etree.parse(course_file, parser=edx_xml_parser).getroot()

        policy_dir = None
        url_name = xml_obj.get('url_name', xml_obj.get('slug'))
        if url_name:
            policy_dir = 'policies/' + url_name

        # Try to load grading policy
        paths = ['grading_policy.json']
        if policy_dir:
            paths = [policy_dir + '/grading_policy.json'] + paths

        try:
            policy = json.loads(cls.read_grading_policy(paths, system))
        except ValueError:
            system.error_tracker("Unable to decode grading policy as json")
            policy = {}

        # cdodge: import the grading policy information that is on disk and put into the
        # descriptor 'definition' bucket as a dictionary so that it is persisted in the DB
        instance.grading_policy = policy

        # now set the current instance. set_grading_policy() will apply some inheritance rules
        instance.set_grading_policy(policy)

        return instance

    @classmethod
    def definition_from_xml(cls, xml_object, system):
        textbooks = []
        for textbook in xml_object.findall("textbook"):
            textbooks.append([textbook.get('title'), textbook.get('book_url')])
            xml_object.remove(textbook)

        # Load the wiki tag if it exists
        wiki_slug = None
        wiki_tag = xml_object.find("wiki")
        if wiki_tag is not None:
            wiki_slug = wiki_tag.attrib.get("slug", default=None)
            xml_object.remove(wiki_tag)

        definition, children = super(CourseDescriptor, cls).definition_from_xml(xml_object, system)

        definition['textbooks'] = textbooks
        definition['wiki_slug'] = wiki_slug

        return definition, children

    def definition_to_xml(self, resource_fs):
        xml_object = super(CourseDescriptor, self).definition_to_xml(resource_fs)

        if len(self.textbooks) > 0:
            textbook_xml_object = etree.Element('textbook')
            for textbook in self.textbooks:
                textbook_xml_object.set('title', textbook.title)
                textbook_xml_object.set('book_url', textbook.book_url)

            xml_object.append(textbook_xml_object)
        
        return xml_object

    def has_ended(self):
        """
        Returns True if the current time is after the specified course end date.
        Returns False if there is no end date specified.
        """
        if self.end is None:
            return False

        return time.gmtime() > self.end

    def has_started(self):
        return datetime.datetime.utcnow() > self.start

    @property
    def grader(self):
        return grader_from_conf(self.raw_grader)

    @property
    def raw_grader(self):
        return self._grading_policy['RAW_GRADER']

    @raw_grader.setter
    def raw_grader(self, value):
        # NOTE WELL: this change will not update the processed graders. If we need that, this needs to call grader_from_conf
        self._grading_policy['RAW_GRADER'] = value
        self.grading_policy['GRADER'] = value

    @property
    def grade_cutoffs(self):
        return self._grading_policy['GRADE_CUTOFFS']

    @grade_cutoffs.setter
    def grade_cutoffs(self, value):
        self._grading_policy['GRADE_CUTOFFS'] = value

        # XBlock fields don't update after mutation
        policy = self.grading_policy
        policy['GRADE_CUTOFFS'] = value
        self.grading_policy = policy

    @property
    def lowest_passing_grade(self):
        return min(self._grading_policy['GRADE_CUTOFFS'].values())

    @property
    def is_cohorted(self):
        """
        Return whether the course is cohorted.
        """
        config = self.cohort_config
        if config is None:
            return False

        return bool(config.get("cohorted"))

    @property
    def auto_cohort(self):
        """
        Return whether the course is auto-cohorted.
        """
        if not self.is_cohorted:
            return False

        return bool(self.cohort_config.get(
            "auto_cohort", False))

    @property
    def auto_cohort_groups(self):
        """
        Return the list of groups to put students into.  Returns [] if not
        specified. Returns specified list even if is_cohorted and/or auto_cohort are
        False.
        """
        if self.cohort_config is None:
            return []
        else:
            return self.cohort_config.get("auto_cohort_groups", [])

    @property
    def top_level_discussion_topic_ids(self):
        """
        Return list of topic ids defined in course policy.
        """
        topics = self.discussion_topics
        return [d["id"] for d in topics.values()]

    @property
    def cohorted_discussions(self):
        """
        Return the set of discussions that is explicitly cohorted.  It may be
        the empty set.  Note that all inline discussions are automatically
        cohorted based on the course's is_cohorted setting.
        """
        config = self.cohort_config
        if config is None:
            return set()

        return set(config.get("cohorted_discussions", []))

    @property
    def is_newish(self):
        """
        Returns if the course has been flagged as new. If
        there is no flag, return a heuristic value considering the
        announcement and the start dates.
        """
        flag = self.is_new
        if flag is None:
            # Use a heuristic if the course has not been flagged
            announcement, start, now = self._sorting_dates()
            if announcement and (now - announcement).days < 30:
                # The course has been announced for less that month
                return True
            elif (now - start).days < 1:
                # The course has not started yet
                return True
            else:
                return False
        elif isinstance(flag, basestring):
            return flag.lower() in ['true', 'yes', 'y']
        else:
            return bool(flag)

    @property
    def sorting_score(self):
        """
        Returns a tuple that can be used to sort the courses according
        the how "new" they are. The "newness" score is computed using a
        heuristic that takes into account the announcement and
        (advertized) start dates of the course if available.

        The lower the number the "newer" the course.
        """
        # Make courses that have an announcement date shave a lower
        # score than courses than don't, older courses should have a
        # higher score.
        announcement, start, now = self._sorting_dates()
        scale = 300.0  # about a year
        if announcement:
            days = (now - announcement).days
            score = -exp(-days / scale)
        else:
            days = (now - start).days
            score = exp(days / scale)
        return score

    def _sorting_dates(self):
        # utility function to get datetime objects for dates used to
        # compute the is_new flag and the sorting_score

        announcement = self.announcement
        if announcement is not None:
            announcement = time_to_datetime(announcement)

        try:
            start = dateutil.parser.parse(self.advertised_start)
        except (ValueError, AttributeError):
            start = self.start

        now = datetime.utcnow()

        return announcement, start, now

    @lazyproperty
    def grading_context(self):
        """
        This returns a dictionary with keys necessary for quickly grading
        a student. They are used by grades.grade()

        The grading context has two keys:
        graded_sections - This contains the sections that are graded, as
            well as all possible children modules that can affect the
            grading. This allows some sections to be skipped if the student
            hasn't seen any part of it.

            The format is a dictionary keyed by section-type. The values are
            arrays of dictionaries containing
                "section_descriptor" : The section descriptor
                "xmoduledescriptors" : An array of xmoduledescriptors that
                    could possibly be in the section, for any student

        all_descriptors - This contains a list of all xmodules that can
            effect grading a student. This is used to efficiently fetch
            all the xmodule state for a ModelDataCache without walking
            the descriptor tree again.


        """

        all_descriptors = []
        graded_sections = {}

        def yield_descriptor_descendents(module_descriptor):
            for child in module_descriptor.get_children():
                yield child
                for module_descriptor in yield_descriptor_descendents(child):
                    yield module_descriptor

        for c in self.get_children():
            for s in c.get_children():
                if s.lms.graded:
                    xmoduledescriptors = list(yield_descriptor_descendents(s))
                    xmoduledescriptors.append(s)

                    # The xmoduledescriptors included here are only the ones that have scores.
                    section_description = {'section_descriptor': s, 'xmoduledescriptors': filter(lambda child: child.has_score, xmoduledescriptors)}

                    section_format = s.lms.format if s.lms.format is not None else ''
                    graded_sections[section_format] = graded_sections.get(section_format, []) + [section_description]

                    all_descriptors.extend(xmoduledescriptors)
                    all_descriptors.append(s)

        return {'graded_sections': graded_sections,
                'all_descriptors': all_descriptors, }

    @staticmethod
    def make_id(org, course, url_name):
        return '/'.join([org, course, url_name])

    @staticmethod
    def id_to_location(course_id):
        '''Convert the given course_id (org/course/name) to a location object.
        Throws ValueError if course_id is of the wrong format.
        '''
        org, course, name = course_id.split('/')
        return Location('i4x', org, course, 'course', name)

    @staticmethod
    def location_to_id(location):
        '''Convert a location of a course to a course_id.  If location category
        is not "course", raise a ValueError.

        location: something that can be passed to Location
        '''
        loc = Location(location)
        if loc.category != "course":
            raise ValueError("{0} is not a course location".format(loc))
        return "/".join([loc.org, loc.course, loc.name])

    @property
    def id(self):
        """Return the course_id for this course"""
        return self.location_to_id(self.location)

    @property
    def start_date_text(self):
        def try_parse_iso_8601(text):
            try:
                result = datetime.strptime(text, "%Y-%m-%dT%H:%M")
                result = result.strftime("%b %d, %Y")
            except ValueError:
                result = text.title()

            return result

        if isinstance(self.advertised_start, basestring):
            return try_parse_iso_8601(self.advertised_start)
        elif self.advertised_start is None and self.start is None:
            # TODO this is an impossible state since the init function forces start to have a value
            return 'TBD'
        else:
            return time.strftime("%b %d, %Y", self.advertised_start or self.start)

    @property
    def end_date_text(self):
        """
        Returns the end date for the course formatted as a string.

        If the course does not have an end date set (course.end is None), an empty string will be returned.
        """
        return '' if self.end is None else time.strftime("%b %d, %Y", self.end)

    @property
    def forum_posts_allowed(self):
        try:
            blackout_periods = [(parse_time(start), parse_time(end))
                                for start, end
                                in self.discussion_blackouts]
            now = time.gmtime()
            for start, end in blackout_periods:
                if start <= now <= end:
                    return False
        except:
            log.exception("Error parsing discussion_blackouts for course {0}".format(self.id))

        return True

    class TestCenterExam(object):
        def __init__(self, course_id, exam_name, exam_info):
            self.course_id = course_id
            self.exam_name = exam_name
            self.exam_info = exam_info
            self.exam_series_code = exam_info.get('Exam_Series_Code') or exam_name
            self.display_name = exam_info.get('Exam_Display_Name') or self.exam_series_code
            self.first_eligible_appointment_date = self._try_parse_time('First_Eligible_Appointment_Date')
            if self.first_eligible_appointment_date is None:
                raise ValueError("First appointment date must be specified")
            # TODO: If defaulting the last appointment date, it should be the
            # *end* of the same day, not the same time.  It's going to be used as the
            # end of the exam overall, so we don't want the exam to disappear too soon.
            # It's also used optionally as the registration end date, so time matters there too.
            self.last_eligible_appointment_date = self._try_parse_time('Last_Eligible_Appointment_Date')  # or self.first_eligible_appointment_date
            if self.last_eligible_appointment_date is None:
                raise ValueError("Last appointment date must be specified")
            self.registration_start_date = self._try_parse_time('Registration_Start_Date') or time.gmtime(0)
            self.registration_end_date = self._try_parse_time('Registration_End_Date') or self.last_eligible_appointment_date
            # do validation within the exam info:
            if self.registration_start_date > self.registration_end_date:
                raise ValueError("Registration start date must be before registration end date")
            if self.first_eligible_appointment_date > self.last_eligible_appointment_date:
                raise ValueError("First appointment date must be before last appointment date")
            if self.registration_end_date > self.last_eligible_appointment_date:
                raise ValueError("Registration end date must be before last appointment date")
            self.exam_url = exam_info.get('Exam_URL')

        def _try_parse_time(self, key):
            """
            Parse an optional metadata key containing a time: if present, complain
            if it doesn't parse.
            Return None if not present or invalid.
            """
            if key in self.exam_info:
                try:
                    return parse_time(self.exam_info[key])
                except ValueError as e:
                    msg = "Exam {0} in course {1} loaded with a bad exam_info key '{2}': '{3}'".format(self.exam_name, self.course_id, self.exam_info[key], e)
                    log.warning(msg)
                return None

        def has_started(self):
            return time.gmtime() > self.first_eligible_appointment_date

        def has_ended(self):
            return time.gmtime() > self.last_eligible_appointment_date

        def has_started_registration(self):
            return time.gmtime() > self.registration_start_date

        def has_ended_registration(self):
            return time.gmtime() > self.registration_end_date

        def is_registering(self):
            now = time.gmtime()
            return now >= self.registration_start_date and now <= self.registration_end_date

        @property
        def first_eligible_appointment_date_text(self):
            return time.strftime("%b %d, %Y", self.first_eligible_appointment_date)

        @property
        def last_eligible_appointment_date_text(self):
            return time.strftime("%b %d, %Y", self.last_eligible_appointment_date)

        @property
        def registration_end_date_text(self):
            return time.strftime("%b %d, %Y at %H:%M UTC", self.registration_end_date)

    @property
    def current_test_center_exam(self):
        exams = [exam for exam in self.test_center_exams if exam.has_started_registration() and not exam.has_ended()]
        if len(exams) > 1:
            # TODO: output some kind of warning.  This should already be
            # caught if we decide to do validation at load time.
            return exams[0]
        elif len(exams) == 1:
            return exams[0]
        else:
            return None

    def get_test_center_exam(self, exam_series_code):
        exams = [exam for exam in self.test_center_exams if exam.exam_series_code == exam_series_code]
        return exams[0] if len(exams) == 1 else None

    @property
    def number(self):
        return self.location.course

    @property
    def org(self):
        return self.location.org<|MERGE_RESOLUTION|>--- conflicted
+++ resolved
@@ -199,12 +199,7 @@
     discussion_blackouts = List(help="List of pairs of start/end dates for discussion blackouts", scope=Scope.settings)
     discussion_topics = Object(
         help="Map of topics names to ids",
-<<<<<<< HEAD
-        scope=Scope.settings,
-        # TODO computed_default=lambda c: {'General': {'id': c.location.html_id()}},
-=======
         scope=Scope.settings
->>>>>>> f0bd73b2
         )
     testcenter_info = Object(help="Dictionary of Test Center info", scope=Scope.settings)
     announcement = Date(help="Date this course is announced", scope=Scope.settings)
@@ -411,6 +406,7 @@
                     log.error(msg)
                     continue
 
+        # TODO check that this is still needed here and can't be by defaults.
         if self.tabs is None:
             # When calling the various _tab methods, can omit the 'type':'blah' from the
             # first arg, since that's only used for dispatch
