import logging
from lxml import etree

from pkg_resources import resource_string

from xmodule.raw_module import RawDescriptor
from .x_module import XModule
from xblock.core import Integer, Scope, String, Boolean, List
from xmodule.open_ended_grading_classes.combined_open_ended_modulev1 import CombinedOpenEndedV1Module, CombinedOpenEndedV1Descriptor
from collections import namedtuple
from .fields import Date, StringyFloat, StringyInteger, StringyBoolean

log = logging.getLogger("mitx.courseware")

V1_SETTINGS_ATTRIBUTES = ["display_name", "attempts", "is_graded", "accept_file_upload",
                          "skip_spelling_checks", "due", "graceperiod", "weight"]

V1_STUDENT_ATTRIBUTES = ["current_task_number", "task_states", "state",
                         "student_attempts", "ready_to_reset"]

V1_ATTRIBUTES = V1_SETTINGS_ATTRIBUTES + V1_STUDENT_ATTRIBUTES

VersionTuple = namedtuple('VersionTuple', ['descriptor', 'module', 'settings_attributes', 'student_attributes'])
VERSION_TUPLES = {
    1: VersionTuple(CombinedOpenEndedV1Descriptor, CombinedOpenEndedV1Module, V1_SETTINGS_ATTRIBUTES,
                    V1_STUDENT_ATTRIBUTES),
}

DEFAULT_VERSION = 1
DEFAULT_DATA = """
    <combinedopenended>
        <rubric>
            <rubric>
                <category>
                  <description>Category 1</description>
                  <option>
                      The response does not incorporate what is needed for a one response.
                  </option>
                  <option>
                      The response is correct for category 1.
                  </option>
                </category>
            </rubric>
        </rubric>
        <prompt>
            <p>Why is the sky blue?</p>
        </prompt>
        <task>
            <selfassessment/>
        </task>
        <task>
            <openended min_score_to_attempt="1" max_score_to_attempt="2">
                    <openendedparam>
                        <initial_display>Enter essay here.</initial_display>
                        <answer_display>This is the answer.</answer_display>
                        <grader_payload>{"grader_settings" : "peer_grading.conf", "problem_id" : "700x/Demo"}</grader_payload>
                    </openendedparam>
            </openended>
        </task>
    </combinedopenended>
"""


class VersionInteger(Integer):
    """
    A model type that converts from strings to integers when reading from json.
    Also does error checking to see if version is correct or not.
    """

    def from_json(self, value):
        try:
            value = int(value)
            if value not in VERSION_TUPLES:
                version_error_string = "Could not find version {0}, using version {1} instead"
                log.error(version_error_string.format(value, DEFAULT_VERSION))
                value = DEFAULT_VERSION
        except:
            value = DEFAULT_VERSION
        return value


class CombinedOpenEndedFields(object):
    display_name = String(help="Display name for this module", default="Open Ended Grading", scope=Scope.settings)
    current_task_number = StringyInteger(help="Current task that the student is on.", default=0, scope=Scope.user_state)
    task_states = List(help="List of state dictionaries of each task within this module.", scope=Scope.user_state)
    state = String(help="Which step within the current task that the student is on.", default="initial",
                   scope=Scope.user_state)
    student_attempts = StringyInteger(help="Number of attempts taken by the student on this problem", default=0,
                                      scope=Scope.user_state)
    ready_to_reset = StringyBoolean(help="If the problem is ready to be reset or not.", default=False,
                                    scope=Scope.user_state)
    attempts = StringyInteger(help="Maximum number of attempts that a student is allowed.", default=1, scope=Scope.settings)
    is_graded = StringyBoolean(help="Whether or not the problem is graded.", default=False, scope=Scope.settings)
    accept_file_upload = StringyBoolean(help="Whether or not the problem accepts file uploads.", default=False,
                                        scope=Scope.settings)
    skip_spelling_checks = StringyBoolean(help="Whether or not to skip initial spelling checks.", default=True,
                                          scope=Scope.settings)
    due = Date(help="Date that this problem is due by", default=None, scope=Scope.settings)
    graceperiod = String(help="Amount of time after the due date that submissions will be accepted", default=None,
                         scope=Scope.settings)
    version = VersionInteger(help="Current version number", default=DEFAULT_VERSION, scope=Scope.settings)
    data = String(help="XML data for the problem", scope=Scope.content,
        default=DEFAULT_DATA)
    weight = StringyFloat(help="How much to weight this problem by", scope=Scope.settings)
    markdown = String(help="Markdown source of this module", scope=Scope.settings)


class CombinedOpenEndedModule(CombinedOpenEndedFields, XModule):
    """
    This is a module that encapsulates all open ended grading (self assessment, peer assessment, etc).
    It transitions between problems, and support arbitrary ordering.
    Each combined open ended module contains one or multiple "child" modules.
    Child modules track their own state, and can transition between states.  They also implement get_html and
    handle_ajax.
    The combined open ended module transitions between child modules as appropriate, tracks its own state, and passess
    ajax requests from the browser to the child module or handles them itself (in the cases of reset and next problem)
    ajax actions implemented by all children are:
        'save_answer' -- Saves the student answer
        'save_assessment' -- Saves the student assessment (or external grader assessment)
        'save_post_assessment' -- saves a post assessment (hint, feedback on feedback, etc)
    ajax actions implemented by combined open ended module are:
        'reset' -- resets the whole combined open ended module and returns to the first child module
        'next_problem' -- moves to the next child module
        'get_results' -- gets results from a given child module

    Types of children. Task is synonymous with child module, so each combined open ended module
    incorporates multiple children (tasks):
        openendedmodule
        selfassessmentmodule
    """
    STATE_VERSION = 1

    # states
    INITIAL = 'initial'
    ASSESSING = 'assessing'
    INTERMEDIATE_DONE = 'intermediate_done'
    DONE = 'done'

    icon_class = 'problem'

    js = {
            'coffee':
            [
                resource_string(__name__, 'js/src/combinedopenended/display.coffee'),
                resource_string(__name__, 'js/src/collapsible.coffee'),
                resource_string(__name__, 'js/src/javascript_loader.coffee'),
            ]
    }
    js_module_name = "CombinedOpenEnded"

    css = {'scss': [resource_string(__name__, 'css/combinedopenended/display.scss')]}

    def __init__(self, system, location, descriptor, model_data):
        XModule.__init__(self, system, location, descriptor, model_data)
        """
        Definition file should have one or many task blocks, a rubric block, and a prompt block:

        Sample file:
        <combinedopenended attempts="10000">
            <rubric>
                Blah blah rubric.
            </rubric>
            <prompt>
                Some prompt.
            </prompt>
            <task>
                <selfassessment>
                    <hintprompt>
                        What hint about this problem would you give to someone?
                    </hintprompt>
                    <submitmessage>
                        Save Succcesful.  Thanks for participating!
                    </submitmessage>
                </selfassessment>
            </task>
            <task>
                <openended min_score_to_attempt="1" max_score_to_attempt="1">
                        <openendedparam>
                            <initial_display>Enter essay here.</initial_display>
                            <answer_display>This is the answer.</answer_display>
                            <grader_payload>{"grader_settings" : "ml_grading.conf",
                            "problem_id" : "6.002x/Welcome/OETest"}</grader_payload>
                        </openendedparam>
                </openended>
            </task>
        </combinedopenended>

        """

        self.system = system
        self.system.set('location', location)

        if self.task_states is None:
            self.task_states = []

        version_tuple = VERSION_TUPLES[self.version]

        self.student_attributes = version_tuple.student_attributes
        self.settings_attributes = version_tuple.settings_attributes

        attributes = self.student_attributes + self.settings_attributes

        static_data = {
            'rewrite_content_links': self.rewrite_content_links,
        }
        instance_state = {k: getattr(self, k) for k in attributes}
        self.child_descriptor = version_tuple.descriptor(self.system)
        self.child_definition = version_tuple.descriptor.definition_from_xml(etree.fromstring(self.data), self.system)
        self.child_module = version_tuple.module(self.system, location, self.child_definition, self.child_descriptor,
                                                 instance_state=instance_state, static_data=static_data,
                                                 attributes=attributes)
        self.save_instance_data()

    def get_html(self):
        self.save_instance_data()
        return_value = self.child_module.get_html()
        return return_value

    def handle_ajax(self, dispatch, get):
        self.save_instance_data()
        return_value = self.child_module.handle_ajax(dispatch, get)
        self.save_instance_data()
        return return_value

    def get_instance_state(self):
        return self.child_module.get_instance_state()

    def get_score(self):
        return self.child_module.get_score()

    def max_score(self):
        return self.child_module.max_score()

    def get_progress(self):
        return self.child_module.get_progress()

    @property
    def due_date(self):
        return self.child_module.due_date

    def save_instance_data(self):
        for attribute in self.student_attributes:
            setattr(self, attribute, getattr(self.child_module, attribute))


class CombinedOpenEndedDescriptor(CombinedOpenEndedFields, RawDescriptor):
    """
    Module for adding combined open ended questions
    """
    mako_template = "widgets/open-ended-edit.html"
    module_class = CombinedOpenEndedModule

    stores_state = True
    has_score = True
<<<<<<< HEAD
    always_recalculate_grades = True
=======
    always_recalculate_grades = True
    template_dir_name = "combinedopenended"

    #Specify whether or not to pass in S3 interface
    needs_s3_interface = True

    #Specify whether or not to pass in open ended interface
    needs_open_ended_interface = True

    metadata_attributes = RawDescriptor.metadata_attributes

    js = {'coffee': [resource_string(__name__, 'js/src/combinedopenended/edit.coffee')]}
    js_module_name = "OpenEndedMarkdownEditingDescriptor"
    css = {'scss': [resource_string(__name__, 'css/editor/edit.scss'), resource_string(__name__, 'css/combinedopenended/edit.scss')]}

    def get_context(self):
        _context = RawDescriptor.get_context(self)
        _context.update({'markdown': self.markdown,
                         'enable_markdown': self.markdown is not None})
        return _context

    @property
    def non_editable_metadata_fields(self):
        non_editable_fields = super(CombinedOpenEndedDescriptor, self).non_editable_metadata_fields
        non_editable_fields.extend([CombinedOpenEndedDescriptor.due, CombinedOpenEndedDescriptor.graceperiod,
                                    CombinedOpenEndedDescriptor.markdown])
        return non_editable_fields
>>>>>>> 46967a78
<|MERGE_RESOLUTION|>--- conflicted
+++ resolved
@@ -86,15 +86,15 @@
     state = String(help="Which step within the current task that the student is on.", default="initial",
                    scope=Scope.user_state)
     student_attempts = StringyInteger(help="Number of attempts taken by the student on this problem", default=0,
-                                      scope=Scope.user_state)
+                               scope=Scope.user_state)
     ready_to_reset = StringyBoolean(help="If the problem is ready to be reset or not.", default=False,
-                                    scope=Scope.user_state)
+                             scope=Scope.user_state)
     attempts = StringyInteger(help="Maximum number of attempts that a student is allowed.", default=1, scope=Scope.settings)
     is_graded = StringyBoolean(help="Whether or not the problem is graded.", default=False, scope=Scope.settings)
     accept_file_upload = StringyBoolean(help="Whether or not the problem accepts file uploads.", default=False,
-                                        scope=Scope.settings)
+                                 scope=Scope.settings)
     skip_spelling_checks = StringyBoolean(help="Whether or not to skip initial spelling checks.", default=True,
-                                          scope=Scope.settings)
+                                   scope=Scope.settings)
     due = Date(help="Date that this problem is due by", default=None, scope=Scope.settings)
     graceperiod = String(help="Amount of time after the due date that submissions will be accepted", default=None,
                          scope=Scope.settings)
@@ -252,11 +252,7 @@
 
     stores_state = True
     has_score = True
-<<<<<<< HEAD
     always_recalculate_grades = True
-=======
-    always_recalculate_grades = True
-    template_dir_name = "combinedopenended"
 
     #Specify whether or not to pass in S3 interface
     needs_s3_interface = True
@@ -282,4 +278,3 @@
         non_editable_fields.extend([CombinedOpenEndedDescriptor.due, CombinedOpenEndedDescriptor.graceperiod,
                                     CombinedOpenEndedDescriptor.markdown])
         return non_editable_fields
->>>>>>> 46967a78
