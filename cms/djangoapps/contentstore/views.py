from util.json_request import expect_json
import json
import logging
import os
import sys
import time
import tarfile
import shutil
from datetime import datetime
from collections import defaultdict
from uuid import uuid4
from path import path
from xmodule.modulestore.xml_exporter import export_to_xml
from tempfile import mkdtemp
from django.core.servers.basehttp import FileWrapper
from django.core.files.temp import NamedTemporaryFile

# to install PIL on MacOSX: 'easy_install http://dist.repoze.org/PIL-1.1.6.tar.gz'
from PIL import Image

from django.http import HttpResponse, Http404, HttpResponseBadRequest, HttpResponseForbidden
from django.contrib.auth.decorators import login_required
from django.core.exceptions import PermissionDenied
from django.core.context_processors import csrf
from django_future.csrf import ensure_csrf_cookie
from django.core.urlresolvers import reverse
from django.conf import settings

from xmodule.modulestore import Location
from xmodule.modulestore.exceptions import ItemNotFoundError, InvalidLocationError
from xmodule.modulestore.inheritance import own_metadata
from xblock.core import Scope
from xblock.runtime import KeyValueStore, DbModel, InvalidScopeError
from xmodule.x_module import ModuleSystem
from xmodule.error_module import ErrorDescriptor
from xmodule.errortracker import exc_info_to_str
import static_replace
from external_auth.views import ssl_login_shortcut
from xmodule.modulestore.mongo import MongoUsage

from mitxmako.shortcuts import render_to_response, render_to_string
from xmodule.modulestore.django import modulestore
from xmodule_modifiers import replace_static_urls, wrap_xmodule
from xmodule.exceptions import NotFoundError
from functools import partial

from xmodule.contentstore.django import contentstore
from xmodule.contentstore.content import StaticContent

from auth.authz import is_user_in_course_group_role, get_users_in_course_group_by_role
from auth.authz import get_user_by_email, add_user_to_course_group, remove_user_from_course_group
from auth.authz import INSTRUCTOR_ROLE_NAME, STAFF_ROLE_NAME, create_all_course_groups
from .utils import get_course_location_for_item, get_lms_link_for_item, compute_unit_state, get_date_display, UnitState, get_course_for_item

from xmodule.modulestore.xml_importer import import_from_xml
from contentstore.course_info_model import get_course_updates,\
    update_course_updates, delete_course_update
from cache_toolbox.core import del_cached_content
from xmodule.timeparse import stringify_time
from contentstore.module_info_model import get_module_info, set_module_info
from cms.djangoapps.models.settings.course_details import CourseDetails,\
    CourseSettingsEncoder
from cms.djangoapps.models.settings.course_grading import CourseGradingModel
from cms.djangoapps.contentstore.utils import get_modulestore
from lxml import etree

# to install PIL on MacOSX: 'easy_install http://dist.repoze.org/PIL-1.1.6.tar.gz'

log = logging.getLogger(__name__)


COMPONENT_TYPES = ['customtag', 'discussion', 'html', 'problem', 'video']

# cdodge: these are categories which should not be parented, they are detached from the hierarchy
DETACHED_CATEGORIES = ['about', 'static_tab', 'course_info']


# ==== Public views ==================================================

@ensure_csrf_cookie
def signup(request):
    """
    Display the signup form.
    """
    csrf_token = csrf(request)['csrf_token']
    return render_to_response('signup.html', {'csrf': csrf_token})


@ssl_login_shortcut
@ensure_csrf_cookie
def login_page(request):
    """
    Display the login form.
    """
    csrf_token = csrf(request)['csrf_token']
    return render_to_response('login.html', {
        'csrf': csrf_token,
        'forgot_password_link': "//{base}/#forgot-password-modal".format(base=settings.LMS_BASE),
    })


# ==== Views for any logged-in user ==================================

@login_required
@ensure_csrf_cookie
def index(request):
    """
    List all courses available to the logged in user
    """
    courses = modulestore().get_items(['i4x', None, None, 'course', None])

    # filter out courses that we don't have access too
    def course_filter(course):
        return (has_access(request.user, course.location)
                and course.location.course != 'templates'
                and course.location.org != ''
                and course.location.course != ''
                and course.location.name != '')
    courses = filter(course_filter, courses)

    return render_to_response('index.html', {
<<<<<<< HEAD
        'new_course_template' : Location('i4x', 'edx', 'templates', 'course', 'Empty'),
        'courses': [(course.title,
=======
        'new_course_template': Location('i4x', 'edx', 'templates', 'course', 'Empty'),
        'courses': [(course.metadata.get('display_name'),
>>>>>>> a6b35853
                    reverse('course_index', args=[
                        course.location.org,
                        course.location.course,
                        course.location.name]))
                    for course in courses],
        'user': request.user
    })


# ==== Views with per-item permissions================================

def has_access(user, location, role=STAFF_ROLE_NAME):
    '''
    Return True if user allowed to access this piece of data
    Note that the CMS permissions model is with respect to courses
    There is a super-admin permissions if user.is_staff is set
    Also, since we're unifying the user database between LMS and CAS,
    I'm presuming that the course instructor (formally known as admin)
    will not be in both INSTRUCTOR and STAFF groups, so we have to cascade our queries here as INSTRUCTOR
    has all the rights that STAFF do
    '''
    course_location = get_course_location_for_item(location)
    _has_access = is_user_in_course_group_role(user, course_location, role)
    # if we're not in STAFF, perhaps we're in INSTRUCTOR groups
    if not _has_access and role == STAFF_ROLE_NAME:
        _has_access = is_user_in_course_group_role(user, course_location, INSTRUCTOR_ROLE_NAME)
    return _has_access


@login_required
@ensure_csrf_cookie
def course_index(request, org, course, name):
    """
    Display an editable course overview.

    org, course, name: Attributes of the Location for the item to edit
    """
    location = ['i4x', org, course, 'course', name]

    # check that logged in user has permissions to this item
    if not has_access(request.user, location):
        raise PermissionDenied()

    upload_asset_callback_url = reverse('upload_asset', kwargs={
            'org': org,
            'course': course,
            'coursename': name
            })

    course = modulestore().get_item(location)
    sections = course.get_children()

    return render_to_response('overview.html', {
        'active_tab': 'courseware',
        'context_course': course,
        'sections': sections,
        'course_graders': json.dumps(CourseGradingModel.fetch(course.location).graders),
        'parent_location': course.location,
        'new_section_template': Location('i4x', 'edx', 'templates', 'chapter', 'Empty'),
        'new_subsection_template': Location('i4x', 'edx', 'templates', 'sequential', 'Empty'),  # for now they are the same, but the could be different at some point...
        'upload_asset_callback_url': upload_asset_callback_url,
        'create_new_unit_template': Location('i4x', 'edx', 'templates', 'vertical', 'Empty')
    })


@login_required
def edit_subsection(request, location):
    # check that we have permissions to edit this item
    if not has_access(request.user, location):
        raise PermissionDenied()

    item = modulestore().get_item(location)

    # TODO: we need a smarter way to figure out what course an item is in
    for course in modulestore().get_courses():
        if (course.location.org == item.location.org and
            course.location.course == item.location.course):
            break

    lms_link = get_lms_link_for_item(location)
    preview_link = get_lms_link_for_item(location, preview=True)

    # make sure that location references a 'sequential', otherwise return BadRequest
    if item.location.category != 'sequential':
        return HttpResponseBadRequest()

    parent_locs = modulestore().get_parent_locations(location, None)

    # we're for now assuming a single parent
    if len(parent_locs) != 1:
        logging.error('Multiple (or none) parents have been found for {0}'.format(location))

    # this should blow up if we don't find any parents, which would be erroneous
    parent = modulestore().get_item(parent_locs[0])

    # remove all metadata from the generic dictionary that is presented in a more normalized UI

<<<<<<< HEAD
    policy_metadata = dict(
        (field.name, field.read_from(item))
        for field
        in item.fields
        if field.name not in ['display_name', 'start', 'due', 'format'] and
           field.scope == Scope.settings
    )
=======
    policy_metadata = dict((key, value) for key, value in item.metadata.iteritems()
        if key not in ['display_name', 'start', 'due', 'format'] and key not in item.system_metadata_fields)
>>>>>>> a6b35853

    can_view_live = False
    subsection_units = item.get_children()
    for unit in subsection_units:
        state = compute_unit_state(unit)
        if state == UnitState.public or state == UnitState.draft:
            can_view_live = True
            break

    return render_to_response('edit_subsection.html',
                              {'subsection': item,
                               'context_course': course,
                               'create_new_unit_template': Location('i4x', 'edx', 'templates', 'vertical', 'Empty'),
                               'lms_link': lms_link,
                               'preview_link': preview_link,
                                'course_graders': json.dumps(CourseGradingModel.fetch(course.location).graders),
                                'parent_location': course.location,
                               'parent_item': parent,
                               'policy_metadata': policy_metadata,
                               'subsection_units': subsection_units,
                               'can_view_live': can_view_live
                               })


@login_required
def edit_unit(request, location):
    """
    Display an editing page for the specified module.

    Expects a GET request with the parameter 'id'.

    id: A Location URL
    """
    # check that we have permissions to edit this item
    if not has_access(request.user, location):
        raise PermissionDenied()

    item = modulestore().get_item(location)

    # TODO: we need a smarter way to figure out what course an item is in
    for course in modulestore().get_courses():
        if (course.location.org == item.location.org and
            course.location.course == item.location.course):
            break

    lms_link = get_lms_link_for_item(item.location)

    component_templates = defaultdict(list)

    templates = modulestore().get_items(Location('i4x', 'edx', 'templates'))
    for template in templates:
        if template.location.category in COMPONENT_TYPES:
            component_templates[template.location.category].append((
                template.lms.display_name,
                template.location.url(),
                'markdown' in template.metadata,
                template.location.name == 'Empty'
            ))

    components = [
        component.location.url()
        for component
        in item.get_children()
    ]

    # TODO (cpennington): If we share units between courses,
    # this will need to change to check permissions correctly so as
    # to pick the correct parent subsection

    containing_subsection_locs = modulestore().get_parent_locations(location, None)
    containing_subsection = modulestore().get_item(containing_subsection_locs[0])

    containing_section_locs = modulestore().get_parent_locations(containing_subsection.location, None)
    containing_section = modulestore().get_item(containing_section_locs[0])

    # cdodge hack. We're having trouble previewing drafts via jump_to redirect
    # so let's generate the link url here

    # need to figure out where this item is in the list of children as the preview will need this
    index = 1
    for child in containing_subsection.get_children():
        if child.location == item.location:
            break
        index = index + 1

    preview_lms_link = '//{preview}{lms_base}/courses/{org}/{course}/{course_name}/courseware/{section}/{subsection}/{index}'.format(
            preview='preview.',
            lms_base=settings.LMS_BASE,
            org=course.location.org,
            course=course.location.course,
            course_name=course.location.name,
            section=containing_section.location.name,
            subsection=containing_subsection.location.name,
            index=index)

    unit_state = compute_unit_state(item)

    return render_to_response('unit.html', {
        'context_course': course,
        'active_tab': 'courseware',
        'unit': item,
        'unit_location': location,
        'components': components,
        'component_templates': component_templates,
        'draft_preview_link': preview_lms_link,
        'published_preview_link': lms_link,
        'subsection': containing_subsection,
        'release_date': get_date_display(datetime.fromtimestamp(time.mktime(containing_subsection.lms.start))) if containing_subsection.lms.start is not None else None,
        'section': containing_section,
        'create_new_unit_template': Location('i4x', 'edx', 'templates', 'vertical', 'Empty'),
        'unit_state': unit_state,
        'published_date': item.cms.published_date.strftime('%B %d, %Y') if item.cms.published_date is not None else None,
    })


@login_required
def preview_component(request, location):
    # TODO (vshnayder): change name from id to location in coffee+html as well.
    if not has_access(request.user, location):
        raise HttpResponseForbidden()

    component = modulestore().get_item(location)

    return render_to_response('component.html', {
        'preview': get_module_previews(request, component)[0],
        'editor': wrap_xmodule(component.get_html, component, 'xmodule_edit.html')(),
    })


@expect_json
@login_required
@ensure_csrf_cookie
def assignment_type_update(request, org, course, category, name):
    '''
    CRUD operations on assignment types for sections and subsections and anything else gradable.
    '''
    location = Location(['i4x', org, course, category, name])
    if not has_access(request.user, location):
        raise HttpResponseForbidden()

    if request.method == 'GET':
        return HttpResponse(json.dumps(CourseGradingModel.get_section_grader_type(location)),
                            mimetype="application/json")
    elif request.method == 'POST':   # post or put, doesn't matter.
        return HttpResponse(json.dumps(CourseGradingModel.update_section_grader_type(location, request.POST)),
                            mimetype="application/json")


def user_author_string(user):
    '''Get an author string for commits by this user.  Format:
    first last <email@email.com>.

    If the first and last names are blank, uses the username instead.
    Assumes that the email is not blank.
    '''
    f = user.first_name
    l = user.last_name
    if f == '' and l == '':
        f = user.username
    return '{first} {last} <{email}>'.format(first=f,
                                             last=l,
                                             email=user.email)


@login_required
def preview_dispatch(request, preview_id, location, dispatch=None):
    """
    Dispatch an AJAX action to a preview XModule

    Expects a POST request, and passes the arguments to the module

    preview_id (str): An identifier specifying which preview this module is used for
    location: The Location of the module to dispatch to
    dispatch: The action to execute
    """

    descriptor = modulestore().get_item(location)
    instance = load_preview_module(request, preview_id, descriptor)
    # Let the module handle the AJAX
    try:
        ajax_return = instance.handle_ajax(dispatch, request.POST)
    except NotFoundError:
        log.exception("Module indicating to user that request doesn't exist")
        raise Http404
    except:
        log.exception("error processing ajax call")
        raise

    return HttpResponse(ajax_return)


def render_from_lms(template_name, dictionary, context=None, namespace='main'):
    """
    Render a template using the LMS MAKO_TEMPLATES
    """
    return render_to_string(template_name, dictionary, context, namespace="lms." + namespace)


class SessionKeyValueStore(KeyValueStore):
    def __init__(self, request, model_data):
        self._model_data = model_data
        self._session = request.session

<<<<<<< HEAD
    def get(self, key):
        try:
            return self._model_data[key.field_name]
        except (KeyError, InvalidScopeError):
            return self._session[tuple(key)]
=======
    preview_id (str): An identifier specifying which preview this module is used for
    location: The Location of the module to dispatch to
    instance_state: The instance state to save
    shared_state: The shared state to save
    """
    if 'preview_states' not in request.session:
        request.session['preview_states'] = defaultdict(dict)

    # request.session doesn't notice indirect changes; so, must set its dict w/ every change to get
    # it to persist: http://www.djangobook.com/en/2.0/chapter14.html
    preview_states = request.session['preview_states']
    preview_states[preview_id, location]['instance'] = instance_state
    preview_states[preview_id, location]['shared'] = shared_state
    request.session['preview_states'] = preview_states  # make session mgmt notice the update
>>>>>>> a6b35853

    def set(self, key, value):
        try:
            self._model_data[key.field_name] = value
        except (KeyError, InvalidScopeError):
            self._session[tuple(key)] = value

    def delete(self, key):
        try:
            del self._model_data[key.field_name]
        except (KeyError, InvalidScopeError):
            del self._session[tuple(key)]


def preview_module_system(request, preview_id, descriptor):
    """
    Returns a ModuleSystem for the specified descriptor that is specialized for
    rendering module previews.

    request: The active django request
    preview_id (str): An identifier specifying which preview this module is used for
    descriptor: An XModuleDescriptor
    """

    def preview_model_data(descriptor):
        return DbModel(
            SessionKeyValueStore(request, descriptor._model_data),
            descriptor.module_class,
            preview_id,
            MongoUsage(preview_id, descriptor.location.url()),
        )

    return ModuleSystem(
        ajax_url=reverse('preview_dispatch', args=[preview_id, descriptor.location.url(), '']).rstrip('/'),
        # TODO (cpennington): Do we want to track how instructors are using the preview problems?
        track_function=lambda type, event: None,
        filestore=descriptor.system.resources_fs,
        get_module=partial(get_preview_module, request, preview_id),
        render_template=render_from_lms,
        debug=True,
        replace_urls=partial(static_replace.replace_static_urls, data_directory=None, course_namespace=descriptor.location),
        user=request.user,
        xblock_model_data=preview_model_data,
    )


def get_preview_module(request, preview_id, descriptor):
    """
    Returns a preview XModule at the specified location. The preview_data is chosen arbitrarily
    from the set of preview data for the descriptor specified by Location

    request: The active django request
    preview_id (str): An identifier specifying which preview this module is used for
    location: A Location
    """
<<<<<<< HEAD
    descriptor = modulestore().get_item(location)
    return load_preview_module(request, preview_id, descriptor)
=======
    instance_state, shared_state = descriptor.get_sample_state()[0]
    return load_preview_module(request, preview_id, descriptor, instance_state, shared_state)
>>>>>>> a6b35853


def load_preview_module(request, preview_id, descriptor):
    """
    Return a preview XModule instantiated from the supplied descriptor, instance_state, and shared_state

    request: The active django request
    preview_id (str): An identifier specifying which preview this module is used for
    descriptor: An XModuleDescriptor
    instance_state: An instance state string
    shared_state: A shared state string
    """
    system = preview_module_system(request, preview_id, descriptor)
    try:
        module = descriptor.xmodule(system)
    except:
        log.debug("Unable to load preview module", exc_info=True)
        module = ErrorDescriptor.from_descriptor(
            descriptor,
            error_msg=exc_info_to_str(sys.exc_info())
        ).xmodule(system)

    # cdodge: Special case
    if module.location.category == 'static_tab':
        module.get_html = wrap_xmodule(
            module.get_html,
            module,
            "xmodule_tab_display.html",
        )
    else:
        module.get_html = wrap_xmodule(
            module.get_html,
            module,
            "xmodule_display.html",
        )

    module.get_html = replace_static_urls(
        module.get_html,
<<<<<<< HEAD
        getattr(module, 'data_dir', module.location.course),
        course_namespace = Location([module.location.tag, module.location.org, module.location.course, None, None])
=======
        module.metadata.get('data_dir', module.location.course),
        course_namespace=Location([module.location.tag, module.location.org, module.location.course, None, None])
>>>>>>> a6b35853
    )

    return module


def get_module_previews(request, descriptor):
    """
    Returns a list of preview XModule html contents. One preview is returned for each
    pair of states returned by get_sample_state() for the supplied descriptor.

    descriptor: An XModuleDescriptor
    """
    preview_html = []
    for idx, (instance_state, shared_state) in enumerate(descriptor.get_sample_state()):
        module = load_preview_module(request, str(idx), descriptor)
        preview_html.append(module.get_html())
    return preview_html


def _xmodule_recurse(item, action):
    for child in item.get_children():
        _xmodule_recurse(child, action)

    action(item)


@login_required
@expect_json
def delete_item(request):
    item_location = request.POST['id']
    item_loc = Location(item_location)

    # check permissions for this user within this course
    if not has_access(request.user, item_location):
        raise PermissionDenied()

    # optional parameter to delete all children (default False)
    delete_children = request.POST.get('delete_children', False)
    delete_all_versions = request.POST.get('delete_all_versions', False)

    item = modulestore().get_item(item_location)

    store = get_modulestore(item_loc)


    # @TODO: this probably leaves draft items dangling. My preferance would be for the semantic to be
    # if item.location.revision=None, then delete both draft and published version
    # if caller wants to only delete the draft than the caller should put item.location.revision='draft'

    if delete_children:
        _xmodule_recurse(item, lambda i: store.delete_item(i.location))
    else:
        store.delete_item(item.location)

    # cdodge: this is a bit of a hack until I can talk with Cale about the
    # semantics of delete_item whereby the store is draft aware. Right now calling
    # delete_item on a vertical tries to delete the draft version leaving the
    # requested delete to never occur
    if item.location.revision is None and item.location.category == 'vertical' and delete_all_versions:
        modulestore('direct').delete_item(item.location)

    return HttpResponse()


@login_required
@expect_json
def save_item(request):
    item_location = request.POST['id']

    # check permissions for this user within this course
    if not has_access(request.user, item_location):
        raise PermissionDenied()

    store = get_modulestore(Location(item_location));

    if request.POST.get('data') is not None:
        data = request.POST['data']
        store.update_item(item_location, data)

    # cdodge: note calling request.POST.get('children') will return None if children is an empty array
    # so it lead to a bug whereby the last component to be deleted in the UI was not actually
    # deleting the children object from the children collection
    if 'children' in request.POST and request.POST['children'] is not None:
        children = request.POST['children']
        store.update_children(item_location, children)

    # cdodge: also commit any metadata which might have been passed along in the
    # POST from the client, if it is there
    # NOTE, that the postback is not the complete metadata, as there's system metadata which is
    # not presented to the end-user for editing. So let's fetch the original and
    # 'apply' the submitted metadata, so we don't end up deleting system metadata
    if request.POST.get('metadata') is not None:
        posted_metadata = request.POST['metadata']
        # fetch original
        existing_item = modulestore().get_item(item_location)

        # update existing metadata with submitted metadata (which can be partial)
        # IMPORTANT NOTE: if the client passed pack 'null' (None) for a piece of metadata that means 'remove it'
        for metadata_key, value in posted_metadata.items():

            # let's strip out any metadata fields from the postback which have been identified as system metadata
            # and therefore should not be user-editable, so we should accept them back from the client
            if metadata_key in existing_item.system_metadata_fields:
                del posted_metadata[metadata_key]
            elif posted_metadata[metadata_key] is None:
                # remove both from passed in collection as well as the collection read in from the modulestore
                if metadata_key in existing_item._model_data:
                    del existing_item._model_data[metadata_key]
                del posted_metadata[metadata_key]
            else:
                existing_item._model_data[metadata_key] = value

        # commit to datastore
        # TODO (cpennington): This really shouldn't have to do this much reaching in to get the metadata
        store.update_metadata(item_location, existing_item._model_data._kvs._metadata)

    return HttpResponse()


@login_required
@expect_json
def create_draft(request):
    location = request.POST['id']

    # check permissions for this user within this course
    if not has_access(request.user, location):
        raise PermissionDenied()

    # This clones the existing item location to a draft location (the draft is implicit,
    # because modulestore is a Draft modulestore)
    modulestore().clone_item(location, location)

    return HttpResponse()


@login_required
@expect_json
def publish_draft(request):
    location = request.POST['id']

    # check permissions for this user within this course
    if not has_access(request.user, location):
        raise PermissionDenied()

    item = modulestore().get_item(location)
    _xmodule_recurse(item, lambda i: modulestore().publish(i.location, request.user.id))

    return HttpResponse()


@login_required
@expect_json
def unpublish_unit(request):
    location = request.POST['id']

    # check permissions for this user within this course
    if not has_access(request.user, location):
        raise PermissionDenied()

    item = modulestore().get_item(location)
    _xmodule_recurse(item, lambda i: modulestore().unpublish(i.location))

    return HttpResponse()


@login_required
@expect_json
def clone_item(request):
    parent_location = Location(request.POST['parent_location'])
    template = Location(request.POST['template'])

    display_name = request.POST.get('display_name')

    if not has_access(request.user, parent_location):
        raise PermissionDenied()

    parent = get_modulestore(template).get_item(parent_location)
    dest_location = parent_location._replace(category=template.category, name=uuid4().hex)

    new_item = get_modulestore(template).clone_item(template, dest_location)

    # replace the display name with an optional parameter passed in from the caller
    if display_name is not None:
        new_item.lms.display_name = display_name

    get_modulestore(template).update_metadata(new_item.location.url(), own_metadata(new_item))

    if new_item.location.category not in DETACHED_CATEGORIES:
        get_modulestore(parent.location).update_children(parent_location, parent.children + [new_item.location.url()])

    return HttpResponse(json.dumps({'id': dest_location.url()}))

#@login_required
#@ensure_csrf_cookie


def upload_asset(request, org, course, coursename):
    '''
    cdodge: this method allows for POST uploading of files into the course asset library, which will
    be supported by GridFS in MongoDB.
    '''
    if request.method != 'POST':
        # (cdodge) @todo: Is there a way to do a - say - 'raise Http400'?
        return HttpResponseBadRequest()

    # construct a location from the passed in path
    location = ['i4x', org, course, 'course', coursename]
    if not has_access(request.user, location):
        return HttpResponseForbidden()

    # Does the course actually exist?!? Get anything from it to prove its existance

    try:
        item = modulestore().get_item(location)
    except:
        # no return it as a Bad Request response
        logging.error('Could not find course' + location)
        return HttpResponseBadRequest()

    # compute a 'filename' which is similar to the location formatting, we're using the 'filename'
    # nomenclature since we're using a FileSystem paradigm here. We're just imposing
    # the Location string formatting expectations to keep things a bit more consistent

    filename = request.FILES['file'].name
    mime_type = request.FILES['file'].content_type
    filedata = request.FILES['file'].read()

    content_loc = StaticContent.compute_location(org, course, filename)
    content = StaticContent(content_loc, filename, mime_type, filedata)

    # first let's see if a thumbnail can be created
    (thumbnail_content, thumbnail_location) = contentstore().generate_thumbnail(content)

    # delete cached thumbnail even if one couldn't be created this time (else the old thumbnail will continue to show)
    del_cached_content(thumbnail_location)
    # now store thumbnail location only if we could create it
    if thumbnail_content is not None:
        content.thumbnail_location = thumbnail_location

    #then commit the content
    contentstore().save(content)
    del_cached_content(content.location)

    # readback the saved content - we need the database timestamp
    readback = contentstore().find(content.location)

    response_payload = {'displayname': content.name,
        'uploadDate': get_date_display(readback.last_modified_at),
        'url': StaticContent.get_url_path_from_location(content.location),
        'thumb_url': StaticContent.get_url_path_from_location(thumbnail_location) if thumbnail_content is not None else None,
        'msg': 'Upload completed'
        }

    response = HttpResponse(json.dumps(response_payload))
    response['asset_url'] = StaticContent.get_url_path_from_location(content.location)
    return response

'''
This view will return all CMS users who are editors for the specified course
'''


@login_required
@ensure_csrf_cookie
def manage_users(request, location):

    # check that logged in user has permissions to this item
    if not has_access(request.user, location, role=INSTRUCTOR_ROLE_NAME) and not has_access(request.user, location, role=STAFF_ROLE_NAME):
        raise PermissionDenied()

    course_module = modulestore().get_item(location)

    return render_to_response('manage_users.html', {
        'active_tab': 'users',
        'context_course': course_module,
        'staff': get_users_in_course_group_by_role(location, STAFF_ROLE_NAME),
        'add_user_postback_url': reverse('add_user', args=[location]).rstrip('/'),
        'remove_user_postback_url': reverse('remove_user', args=[location]).rstrip('/'),
        'allow_actions': has_access(request.user, location, role=INSTRUCTOR_ROLE_NAME),
        'request_user_id': request.user.id
    })


def create_json_response(errmsg=None):
    if errmsg is not None:
        resp = HttpResponse(json.dumps({'Status': 'Failed', 'ErrMsg': errmsg}))
    else:
        resp = HttpResponse(json.dumps({'Status': 'OK'}))

    return resp

'''
This POST-back view will add a user - specified by email - to the list of editors for
the specified course
'''


@expect_json
@login_required
@ensure_csrf_cookie
def add_user(request, location):
    email = request.POST["email"]

    if email == '':
        return create_json_response('Please specify an email address.')

    # check that logged in user has admin permissions to this course
    if not has_access(request.user, location, role=INSTRUCTOR_ROLE_NAME):
        raise PermissionDenied()

    user = get_user_by_email(email)

    # user doesn't exist?!? Return error.
    if user is None:
        return create_json_response('Could not find user by email address \'{0}\'.'.format(email))

    # user exists, but hasn't activated account?!?
    if not user.is_active:
        return create_json_response('User {0} has registered but has not yet activated his/her account.'.format(email))

    # ok, we're cool to add to the course group
    add_user_to_course_group(request.user, user, location, STAFF_ROLE_NAME)

    return create_json_response()

'''
This POST-back view will remove a user - specified by email - from the list of editors for
the specified course
'''


@expect_json
@login_required
@ensure_csrf_cookie
def remove_user(request, location):
    email = request.POST["email"]

    # check that logged in user has admin permissions on this course
    if not has_access(request.user, location, role=INSTRUCTOR_ROLE_NAME):
        raise PermissionDenied()

    user = get_user_by_email(email)
    if user is None:
        return create_json_response('Could not find user by email address \'{0}\'.'.format(email))

    # make sure we're not removing ourselves
    if user.id == request.user.id:
        raise PermissionDenied()

    remove_user_from_course_group(request.user, user, location, STAFF_ROLE_NAME)

    return create_json_response()


# points to the temporary course landing page with log in and sign up
def landing(request, org, course, coursename):
    return render_to_response('temp-course-landing.html', {})


@login_required
@ensure_csrf_cookie
def static_pages(request, org, course, coursename):

    location = ['i4x', org, course, 'course', coursename]

    # check that logged in user has permissions to this item
    if not has_access(request.user, location):
        raise PermissionDenied()

    course = modulestore().get_item(location)

    return render_to_response('static-pages.html', {
        'active_tab': 'pages',
        'context_course': course,
    })


def edit_static(request, org, course, coursename):
    return render_to_response('edit-static-page.html', {})


@login_required
@expect_json
def reorder_static_tabs(request):
    tabs = request.POST['tabs']
    course = get_course_for_item(tabs[0])

    if not has_access(request.user, course.location):
        raise PermissionDenied()

    # get list of existing static tabs in course
    # make sure they are the same lengths (i.e. the number of passed in tabs equals the number
    # that we know about) otherwise we can drop some!

    existing_static_tabs = [t for t in course.tabs if t['type'] == 'static_tab']
    if len(existing_static_tabs) != len(tabs):
        return HttpResponseBadRequest()

    # load all reference tabs, return BadRequest if we can't find any of them
    tab_items = []
    for tab in tabs:
        item = modulestore('direct').get_item(Location(tab))
        if item is None:
            return HttpResponseBadRequest()

        tab_items.append(item)

    # now just go through the existing course_tabs and re-order the static tabs
    reordered_tabs = []
    static_tab_idx = 0
    for tab in course.tabs:
        if tab['type'] == 'static_tab':
            reordered_tabs.append({'type': 'static_tab',
                'name': tab_items[static_tab_idx].metadata.get('display_name'),
                'url_slug': tab_items[static_tab_idx].location.name})
            static_tab_idx += 1
        else:
            reordered_tabs.append(tab)


    # OK, re-assemble the static tabs in the new order
    course.tabs = reordered_tabs
    modulestore('direct').update_metadata(course.location, course.metadata)
    return HttpResponse()


@login_required
@ensure_csrf_cookie
def edit_tabs(request, org, course, coursename):
    location = ['i4x', org, course, 'course', coursename]
    course_item = modulestore().get_item(location)
    static_tabs_loc = Location('i4x', org, course, 'static_tab', None)

    # check that logged in user has permissions to this item
    if not has_access(request.user, location):
        raise PermissionDenied()

    # see tabs have been uninitialized (e.g. supporing courses created before tab support in studio)
    if course_item.tabs is None or len(course_item.tabs) == 0:
        initialize_course_tabs(course_item)

    # first get all static tabs from the tabs list
    # we do this because this is also the order in which items are displayed in the LMS
    static_tabs_refs = [t for t in course_item.tabs if t['type'] == 'static_tab']

    static_tabs = []
    for static_tab_ref in static_tabs_refs:
        static_tab_loc = Location(location)._replace(category='static_tab', name=static_tab_ref['url_slug'])
        static_tabs.append(modulestore('direct').get_item(static_tab_loc))

    components = [
        static_tab.location.url()
        for static_tab
        in static_tabs
    ]

    return render_to_response('edit-tabs.html', {
        'active_tab': 'pages',
        'context_course': course_item,
        'components': components
        })


def not_found(request):
    return render_to_response('error.html', {'error': '404'})


def server_error(request):
    return render_to_response('error.html', {'error': '500'})


@login_required
@ensure_csrf_cookie
def course_info(request, org, course, name, provided_id=None):
    """
    Send models and views as well as html for editing the course info to the client.

    org, course, name: Attributes of the Location for the item to edit
    """
    location = ['i4x', org, course, 'course', name]

    # check that logged in user has permissions to this item
    if not has_access(request.user, location):
        raise PermissionDenied()

    course_module = modulestore().get_item(location)

    # get current updates
    location = ['i4x', org, course, 'course_info', "updates"]

    return render_to_response('course_info.html', {
        'active_tab': 'courseinfo-tab',
        'context_course': course_module,
        'url_base': "/" + org + "/" + course + "/",
        'course_updates': json.dumps(get_course_updates(location)),
        'handouts_location': Location(['i4x', org, course, 'course_info', 'handouts']).url()
    })


@expect_json
@login_required
@ensure_csrf_cookie
def course_info_updates(request, org, course, provided_id=None):
    """
    restful CRUD operations on course_info updates.

    org, course: Attributes of the Location for the item to edit
    provided_id should be none if it's new (create) and a composite of the update db id + index otherwise.
    """
    # ??? No way to check for access permission afaik
    # get current updates
    location = ['i4x', org, course, 'course_info', "updates"]

    # Hmmm, provided_id is coming as empty string on create whereas I believe it used to be None :-(
    # Possibly due to my removing the seemingly redundant pattern in urls.py
    if provided_id == '':
        provided_id = None

    # check that logged in user has permissions to this item
    if not has_access(request.user, location):
        raise PermissionDenied()

    # NB: we're setting Backbone.emulateHTTP to true on the client so everything comes as a post!!!
    if request.method == 'POST' and 'HTTP_X_HTTP_METHOD_OVERRIDE' in request.META:
        real_method = request.META['HTTP_X_HTTP_METHOD_OVERRIDE']
    else:
        real_method = request.method

    if request.method == 'GET':
        return HttpResponse(json.dumps(get_course_updates(location)), mimetype="application/json")
    elif real_method == 'DELETE':  # coming as POST need to pull from Request Header X-HTTP-Method-Override    DELETE
        return HttpResponse(json.dumps(delete_course_update(location, request.POST, provided_id)), mimetype="application/json")
    elif request.method == 'POST':
        try:
            return HttpResponse(json.dumps(update_course_updates(location, request.POST, provided_id)), mimetype="application/json")
        except:
            return HttpResponseBadRequest("Failed to save: malformed html", content_type="text/plain")


@expect_json
@login_required
@ensure_csrf_cookie
def module_info(request, module_location):
    location = Location(module_location)

    # check that logged in user has permissions to this item
    if not has_access(request.user, location):
        raise PermissionDenied()

    # NB: we're setting Backbone.emulateHTTP to true on the client so everything comes as a post!!!
    if request.method == 'POST' and 'HTTP_X_HTTP_METHOD_OVERRIDE' in request.META:
        real_method = request.META['HTTP_X_HTTP_METHOD_OVERRIDE']
    else:
        real_method = request.method

    rewrite_static_links = request.GET.get('rewrite_url_links', 'True') in ['True', 'true']
    logging.debug('rewrite_static_links = {0} {1}'.format(request.GET.get('rewrite_url_links', 'False'), rewrite_static_links))

    # check that logged in user has permissions to this item
    if not has_access(request.user, location):
        raise PermissionDenied()

    if real_method == 'GET':
        return HttpResponse(json.dumps(get_module_info(get_modulestore(location), location, rewrite_static_links=rewrite_static_links)), mimetype="application/json")
    elif real_method == 'POST' or real_method == 'PUT':
        return HttpResponse(json.dumps(set_module_info(get_modulestore(location), location, request.POST)), mimetype="application/json")
    else:
        return HttpResponseBadRequest()
<<<<<<< HEAD
=======

>>>>>>> a6b35853

@login_required
@ensure_csrf_cookie
def get_course_settings(request, org, course, name):
    """
    Send models and views as well as html for editing the course settings to the client.

    org, course, name: Attributes of the Location for the item to edit
    """
    location = ['i4x', org, course, 'course', name]

    # check that logged in user has permissions to this item
    if not has_access(request.user, location):
        raise PermissionDenied()

    course_module = modulestore().get_item(location)
    course_details = CourseDetails.fetch(location)

    return render_to_response('settings.html', {
        'active_tab': 'settings',
        'context_course': course_module,
        'course_details': json.dumps(course_details, cls=CourseSettingsEncoder)
    })


@expect_json
@login_required
@ensure_csrf_cookie
def course_settings_updates(request, org, course, name, section):
    """
    restful CRUD operations on course settings. This differs from get_course_settings by communicating purely
    through json (not rendering any html) and handles section level operations rather than whole page.

    org, course: Attributes of the Location for the item to edit
    section: one of details, faculty, grading, problems, discussions
    """
    location = ['i4x', org, course, 'course', name]

    # check that logged in user has permissions to this item
    if not has_access(request.user, location):
        raise PermissionDenied()

    if section == 'details':
        manager = CourseDetails
    elif section == 'grading':
        manager = CourseGradingModel
    else: return

    if request.method == 'GET':
        # Cannot just do a get w/o knowing the course name :-(
        return HttpResponse(json.dumps(manager.fetch(Location(['i4x', org, course, 'course', name])), cls=CourseSettingsEncoder),
                            mimetype="application/json")
    elif request.method == 'POST':   # post or put, doesn't matter.
        return HttpResponse(json.dumps(manager.update_from_json(request.POST), cls=CourseSettingsEncoder),
                            mimetype="application/json")


@expect_json
@login_required
@ensure_csrf_cookie
def course_grader_updates(request, org, course, name, grader_index=None):
    """
    restful CRUD operations on course_info updates. This differs from get_course_settings by communicating purely
    through json (not rendering any html) and handles section level operations rather than whole page.

    org, course: Attributes of the Location for the item to edit
    """

    location = ['i4x', org, course, 'course', name]

    # check that logged in user has permissions to this item
    if not has_access(request.user, location):
        raise PermissionDenied()

    if request.method == 'POST' and 'HTTP_X_HTTP_METHOD_OVERRIDE' in request.META:
        real_method = request.META['HTTP_X_HTTP_METHOD_OVERRIDE']
    else:
        real_method = request.method

    if real_method == 'GET':
        # Cannot just do a get w/o knowing the course name :-(
        return HttpResponse(json.dumps(CourseGradingModel.fetch_grader(Location(['i4x', org, course, 'course', name]), grader_index)),
                            mimetype="application/json")
    elif real_method == "DELETE":
        # ??? Shoudl this return anything? Perhaps success fail?
        CourseGradingModel.delete_grader(Location(['i4x', org, course, 'course', name]), grader_index)
        return HttpResponse()
    elif request.method == 'POST':   # post or put, doesn't matter.
        return HttpResponse(json.dumps(CourseGradingModel.update_grader_from_json(Location(['i4x', org, course, 'course', name]), request.POST)),
                            mimetype="application/json")


@login_required
@ensure_csrf_cookie
def asset_index(request, org, course, name):
    """
    Display an editable asset library

    org, course, name: Attributes of the Location for the item to edit
    """
    location = ['i4x', org, course, 'course', name]

    # check that logged in user has permissions to this item
    if not has_access(request.user, location):
        raise PermissionDenied()


    upload_asset_callback_url = reverse('upload_asset', kwargs={
            'org': org,
            'course': course,
            'coursename': name
            })

    course_module = modulestore().get_item(location)

    course_reference = StaticContent.compute_location(org, course, name)
    assets = contentstore().get_all_content_for_course(course_reference)

    # sort in reverse upload date order
    assets = sorted(assets, key=lambda asset: asset['uploadDate'], reverse=True)

    thumbnails = contentstore().get_all_content_thumbnails_for_course(course_reference)
    asset_display = []
    for asset in assets:
        id = asset['_id']
        display_info = {}
        display_info['displayname'] = asset['displayname']
        display_info['uploadDate'] = get_date_display(asset['uploadDate'])

        asset_location = StaticContent.compute_location(id['org'], id['course'], id['name'])
        display_info['url'] = StaticContent.get_url_path_from_location(asset_location)

        # note, due to the schema change we may not have a 'thumbnail_location' in the result set
        _thumbnail_location = asset.get('thumbnail_location', None)
        thumbnail_location = Location(_thumbnail_location) if _thumbnail_location is not None else None
        display_info['thumb_url'] = StaticContent.get_url_path_from_location(thumbnail_location) if thumbnail_location is not None else None

        asset_display.append(display_info)

    return render_to_response('asset_index.html', {
        'active_tab': 'assets',
        'context_course': course_module,
        'assets': asset_display,
        'upload_asset_callback_url': upload_asset_callback_url
    })


# points to the temporary edge page
def edge(request):
    return render_to_response('university_profiles/edge.html', {})


@login_required
@expect_json
def create_new_course(request):
    # This logic is repeated in xmodule/modulestore/tests/factories.py
    # so if you change anything here, you need to also change it there.
    # TODO: write a test that creates two courses, one with the factory and
    # the other with this method, then compare them to make sure they are
    # equivalent.
    template = Location(request.POST['template'])
    org = request.POST.get('org')
    number = request.POST.get('number')
    display_name = request.POST.get('display_name')

    try:
        dest_location = Location('i4x', org, number, 'course', Location.clean(display_name))
    except InvalidLocationError as e:
        return HttpResponse(json.dumps({'ErrMsg': "Unable to create course '" + display_name + "'.\n\n" + e.message}))

    # see if the course already exists
    existing_course = None
    try:
        existing_course = modulestore('direct').get_item(dest_location)
    except ItemNotFoundError:
        pass

    if existing_course is not None:
        return HttpResponse(json.dumps({'ErrMsg': 'There is already a course defined with this name.'}))

    course_search_location = ['i4x', dest_location.org, dest_location.course, 'course', None]
    courses = modulestore().get_items(course_search_location)

    if len(courses) > 0:
        return HttpResponse(json.dumps({'ErrMsg': 'There is already a course defined with the same organization and course number.'}))

    new_course = modulestore('direct').clone_item(template, dest_location)

    if display_name is not None:
        new_course.display_name = display_name

    # set a default start date to now
    new_course.start = time.gmtime()

    initialize_course_tabs(new_course)

    create_all_course_groups(request.user, new_course.location)

    return HttpResponse(json.dumps({'id': new_course.location.url()}))


def initialize_course_tabs(course):
    # set up the default tabs
    # I've added this because when we add static tabs, the LMS either expects a None for the tabs list or
    # at least a list populated with the minimal times
    # @TODO: I don't like the fact that the presentation tier is away of these data related constraints, let's find a better
    # place for this. Also rather than using a simple list of dictionaries a nice class model would be helpful here

    # This logic is repeated in xmodule/modulestore/tests/factories.py
    # so if you change anything here, you need to also change it there.
    course.tabs = [{"type": "courseware"},
        {"type": "course_info", "name": "Course Info"}, 
        {"type": "discussion", "name": "Discussion"},
        {"type": "wiki", "name": "Wiki"},
        {"type": "progress", "name": "Progress"}]

<<<<<<< HEAD
    modulestore('direct').update_metadata(course.location.url(), own_metadata(course))
=======
    modulestore('direct').update_metadata(course.location.url(), course.own_metadata)

>>>>>>> a6b35853

@ensure_csrf_cookie
@login_required
def import_course(request, org, course, name):

    location = ['i4x', org, course, 'course', name]

    # check that logged in user has permissions to this item
    if not has_access(request.user, location):
        raise PermissionDenied()

    if request.method == 'POST':
        filename = request.FILES['course-data'].name

        if not filename.endswith('.tar.gz'):
            return HttpResponse(json.dumps({'ErrMsg': 'We only support uploading a .tar.gz file.'}))

        data_root = path(settings.GITHUB_REPO_ROOT)

        course_subdir = "{0}-{1}-{2}".format(org, course, name)
        course_dir = data_root / course_subdir
        if not course_dir.isdir():
            os.mkdir(course_dir)

        temp_filepath = course_dir / filename

        logging.debug('importing course to {0}'.format(temp_filepath))

        # stream out the uploaded files in chunks to disk
        temp_file = open(temp_filepath, 'wb+')
        for chunk in request.FILES['course-data'].chunks():
            temp_file.write(chunk)
        temp_file.close()

        tf = tarfile.open(temp_filepath)
        tf.extractall(course_dir + '/')

        # find the 'course.xml' file

        for r, d, f in os.walk(course_dir):
            for files in f:
                if files == 'course.xml':
                    break
            if files == 'course.xml':
                break

        if files != 'course.xml':
            return HttpResponse(json.dumps({'ErrMsg': 'Could not find the course.xml file in the package.'}))

        logging.debug('found course.xml at {0}'.format(r))

        if r != course_dir:
            for fname in os.listdir(r):
                shutil.move(r / fname, course_dir)

        module_store, course_items = import_from_xml(modulestore('direct'), settings.GITHUB_REPO_ROOT,
            [course_subdir], load_error_modules=False, static_content_store=contentstore(), target_location_namespace=Location(location))

        # we can blow this away when we're done importing.
        shutil.rmtree(course_dir)

        logging.debug('new course at {0}'.format(course_items[0].location))

        create_all_course_groups(request.user, course_items[0].location)

        return HttpResponse(json.dumps({'Status': 'OK'}))
    else:
        course_module = modulestore().get_item(location)

        return render_to_response('import.html', {
            'context_course': course_module,
            'active_tab': 'import',
            'successful_import_redirect_url': reverse('course_index', args=[
                        course_module.location.org,
                        course_module.location.course,
                        course_module.location.name])
        })


@ensure_csrf_cookie
@login_required
def generate_export_course(request, org, course, name):
    location = ['i4x', org, course, 'course', name]
    # check that logged in user has permissions to this item
    if not has_access(request.user, location):
        raise PermissionDenied()

    loc = Location(location)
    export_file = NamedTemporaryFile(prefix=name + '.', suffix=".tar.gz")

    root_dir = path(mkdtemp())

    # export out to a tempdir

    logging.debug('root = {0}'.format(root_dir))

    export_to_xml(modulestore('direct'), contentstore(), loc, root_dir, name)
    #filename = root_dir / name + '.tar.gz'

    logging.debug('tar file being generated at {0}'.format(export_file.name))
    tf = tarfile.open(name=export_file.name, mode='w:gz')
    tf.add(root_dir / name, arcname=name)
    tf.close()

    # remove temp dir
    shutil.rmtree(root_dir / name)

    wrapper = FileWrapper(export_file)
    response = HttpResponse(wrapper, content_type='application/x-tgz')
    response['Content-Disposition'] = 'attachment; filename=%s' % os.path.basename(export_file.name)
    response['Content-Length'] = os.path.getsize(export_file.name)
    return response


@ensure_csrf_cookie
@login_required
def export_course(request, org, course, name):

    location = ['i4x', org, course, 'course', name]
    course_module = modulestore().get_item(location)
    # check that logged in user has permissions to this item
    if not has_access(request.user, location):
        raise PermissionDenied()

    return render_to_response('export.html', {
        'context_course': course_module,
        'active_tab': 'export',
        'successful_import_redirect_url': ''
    })


def event(request):
    '''
    A noop to swallow the analytics call so that cms methods don't spook and poor developers looking at
    console logs don't get distracted :-)
    '''
    return HttpResponse(True)<|MERGE_RESOLUTION|>--- conflicted
+++ resolved
@@ -119,13 +119,8 @@
     courses = filter(course_filter, courses)
 
     return render_to_response('index.html', {
-<<<<<<< HEAD
-        'new_course_template' : Location('i4x', 'edx', 'templates', 'course', 'Empty'),
+        'new_course_template': Location('i4x', 'edx', 'templates', 'course', 'Empty'),
         'courses': [(course.title,
-=======
-        'new_course_template': Location('i4x', 'edx', 'templates', 'course', 'Empty'),
-        'courses': [(course.metadata.get('display_name'),
->>>>>>> a6b35853
                     reverse('course_index', args=[
                         course.location.org,
                         course.location.course,
@@ -223,7 +218,6 @@
 
     # remove all metadata from the generic dictionary that is presented in a more normalized UI
 
-<<<<<<< HEAD
     policy_metadata = dict(
         (field.name, field.read_from(item))
         for field
@@ -231,10 +225,6 @@
         if field.name not in ['display_name', 'start', 'due', 'format'] and
            field.scope == Scope.settings
     )
-=======
-    policy_metadata = dict((key, value) for key, value in item.metadata.iteritems()
-        if key not in ['display_name', 'start', 'due', 'format'] and key not in item.system_metadata_fields)
->>>>>>> a6b35853
 
     can_view_live = False
     subsection_units = item.get_children()
@@ -438,28 +428,11 @@
         self._model_data = model_data
         self._session = request.session
 
-<<<<<<< HEAD
     def get(self, key):
         try:
             return self._model_data[key.field_name]
         except (KeyError, InvalidScopeError):
             return self._session[tuple(key)]
-=======
-    preview_id (str): An identifier specifying which preview this module is used for
-    location: The Location of the module to dispatch to
-    instance_state: The instance state to save
-    shared_state: The shared state to save
-    """
-    if 'preview_states' not in request.session:
-        request.session['preview_states'] = defaultdict(dict)
-
-    # request.session doesn't notice indirect changes; so, must set its dict w/ every change to get
-    # it to persist: http://www.djangobook.com/en/2.0/chapter14.html
-    preview_states = request.session['preview_states']
-    preview_states[preview_id, location]['instance'] = instance_state
-    preview_states[preview_id, location]['shared'] = shared_state
-    request.session['preview_states'] = preview_states  # make session mgmt notice the update
->>>>>>> a6b35853
 
     def set(self, key, value):
         try:
@@ -515,13 +488,8 @@
     preview_id (str): An identifier specifying which preview this module is used for
     location: A Location
     """
-<<<<<<< HEAD
     descriptor = modulestore().get_item(location)
     return load_preview_module(request, preview_id, descriptor)
-=======
-    instance_state, shared_state = descriptor.get_sample_state()[0]
-    return load_preview_module(request, preview_id, descriptor, instance_state, shared_state)
->>>>>>> a6b35853
 
 
 def load_preview_module(request, preview_id, descriptor):
@@ -560,13 +528,8 @@
 
     module.get_html = replace_static_urls(
         module.get_html,
-<<<<<<< HEAD
         getattr(module, 'data_dir', module.location.course),
-        course_namespace = Location([module.location.tag, module.location.org, module.location.course, None, None])
-=======
-        module.metadata.get('data_dir', module.location.course),
         course_namespace=Location([module.location.tag, module.location.org, module.location.course, None, None])
->>>>>>> a6b35853
     )
 
     return module
@@ -1135,10 +1098,7 @@
         return HttpResponse(json.dumps(set_module_info(get_modulestore(location), location, request.POST)), mimetype="application/json")
     else:
         return HttpResponseBadRequest()
-<<<<<<< HEAD
-=======
-
->>>>>>> a6b35853
+
 
 @login_required
 @ensure_csrf_cookie
@@ -1350,17 +1310,13 @@
     # This logic is repeated in xmodule/modulestore/tests/factories.py
     # so if you change anything here, you need to also change it there.
     course.tabs = [{"type": "courseware"},
-        {"type": "course_info", "name": "Course Info"}, 
+        {"type": "course_info", "name": "Course Info"},
         {"type": "discussion", "name": "Discussion"},
         {"type": "wiki", "name": "Wiki"},
         {"type": "progress", "name": "Progress"}]
 
-<<<<<<< HEAD
     modulestore('direct').update_metadata(course.location.url(), own_metadata(course))
-=======
-    modulestore('direct').update_metadata(course.location.url(), course.own_metadata)
-
->>>>>>> a6b35853
+
 
 @ensure_csrf_cookie
 @login_required
