import json

from lxml import etree

from mitxmako.shortcuts import render_to_string

from x_module import XModule

# HACK: This shouldn't be hard-coded to two types
# OBSOLETE: This obsoletes 'type'
class_priority = ['video', 'problem']

class ModuleDescriptor(XModuleDescriptor):
    pass

class Module(XModule):
    ''' Layout module which lays out content in a temporal sequence
    '''
    id_attribute = 'id'

    def get_state(self):
        return json.dumps({ 'position':self.position })

    @classmethod
    def get_xml_tags(c):
        obsolete_tags = ["sequential", 'tab']
        modern_tags = ["videosequence"]
        return obsolete_tags + modern_tags
        
    def get_html(self):
        self.render()
        return self.content

    def handle_ajax(self, dispatch, get):
        if dispatch=='goto_position':
            self.position = int(get['position'])
            return json.dumps({'success':True})
        raise self.system.exception404

    def render(self):
        if self.rendered:
            return
        def j(m):
            ''' jsonify contents so it can be embedded in a js array
            We also need to split </script> tags so they don't break
            mid-string'''
            content=json.dumps(m['content'])
            content=content.replace('</script>', '<"+"/script>')

            return {'content':content,
                    'type': m['type']}


        ## Returns a set of all types of all sub-children
        child_classes = [set([i.tag for i in e.iter()]) for e in self.xmltree]

        titles = ["\n".join([i.get("name").strip() for i in e.iter() if i.get("name") != None]) \
                       for e in self.xmltree]

<<<<<<< HEAD
        self.contents = self.rendered_children(self)
=======
        self.contents = [j(self.render_function(e)) for e in self.xmltree]
>>>>>>> df12c586

        for contents, title in zip(self.contents, titles):
            contents['title'] = title

        for (content, element_class) in zip(self.contents, child_classes):
            new_class = 'other'
            for c in class_priority:
                if c in element_class:
                    new_class = c
            content['type'] = new_class

        params={'items':self.contents,
                'id':self.item_id,
                'position': self.position,
                'titles':titles,
                'tag':self.xmltree.tag}

        # TODO/BUG: Destroy JavaScript should only be called for the active view
        # This calls it for all the views
        # 
        # To fix this, we'd probably want to have some way of assigning unique
        # IDs to sequences. 
        destroy_js="".join([e['destroy_js'] for e in self.contents if 'destroy_js' in e])

        if self.xmltree.tag in ['sequential', 'videosequence']:
            self.content=render_to_string('seq_module.html',params)
        if self.xmltree.tag == 'tab':
            self.content=render_to_string('tab_module.html',params)
        self.rendered = True

    def __init__(self, system, xml, item_id, state=None):
        XModule.__init__(self, system, xml, item_id, state)
        self.xmltree = etree.fromstring(xml)

        self.position = 1

        if state != None:
            state = json.loads(state)
            if 'position' in state: self.position = int(state['position'])

        self.rendered = False<|MERGE_RESOLUTION|>--- conflicted
+++ resolved
@@ -57,11 +57,7 @@
         titles = ["\n".join([i.get("name").strip() for i in e.iter() if i.get("name") != None]) \
                        for e in self.xmltree]
 
-<<<<<<< HEAD
         self.contents = self.rendered_children(self)
-=======
-        self.contents = [j(self.render_function(e)) for e in self.xmltree]
->>>>>>> df12c586
 
         for contents, title in zip(self.contents, titles):
             contents['title'] = title
